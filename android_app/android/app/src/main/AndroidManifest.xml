--- conflicted
+++ resolved
@@ -1,5 +1,4 @@
 <manifest xmlns:android="http://schemas.android.com/apk/res/android">
-<<<<<<< HEAD
     <!-- Permissões necessárias -->
     <uses-permission android:name="android.permission.INTERNET" />
     <uses-permission android:name="android.permission.ACCESS_NETWORK_STATE" />
@@ -7,6 +6,7 @@
     <uses-permission android:name="android.permission.RECORD_AUDIO" />
     <uses-permission android:name="android.permission.WRITE_EXTERNAL_STORAGE" />
     <uses-permission android:name="android.permission.READ_EXTERNAL_STORAGE" />
+    <uses-permission android:name="android.permission.READ_MEDIA_IMAGES" />
     <uses-permission android:name="android.permission.ACCESS_FINE_LOCATION" />
     <uses-permission android:name="android.permission.ACCESS_COARSE_LOCATION" />
     
@@ -15,13 +15,6 @@
     <uses-feature android:name="android.hardware.camera.autofocus" android:required="false" />
     <uses-feature android:name="android.hardware.microphone" android:required="false" />
     <uses-feature android:glEsVersion="0x00020000" android:required="true" />
-=======
-    <!-- Permissões para câmera e galeria -->
-    <uses-permission android:name="android.permission.CAMERA" />
-    <uses-permission android:name="android.permission.READ_EXTERNAL_STORAGE" />
-    <uses-permission android:name="android.permission.WRITE_EXTERNAL_STORAGE" />
-    <uses-permission android:name="android.permission.READ_MEDIA_IMAGES" />
->>>>>>> b3d4c04f
     
     <application
         android:label="bufala"
