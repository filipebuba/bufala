--- conflicted
+++ resolved
@@ -1,16 +1,11 @@
-<<<<<<< HEAD
-=======
 import 'dart:convert';
 import 'dart:io';
+import 'dart:typed_data';
 import 'package:flutter/foundation.dart';
->>>>>>> b3d4c04f
 import 'package:flutter/material.dart';
 import 'package:image_picker/image_picker.dart';
 import 'package:permission_handler/permission_handler.dart';
 // import 'package:record/record.dart'; // Temporariamente desabilitado
-import 'dart:io';
-import 'dart:convert';
-import 'dart:typed_data';
 import '../services/environmental_api_service.dart';
 import '../config/app_config.dart';
 
@@ -42,7 +37,6 @@
   late Animation<double> _pulseAnimation;
   late Animation<double> _fadeAnimation;
 
-<<<<<<< HEAD
   @override
   void initState() {
     super.initState();
@@ -66,49 +60,6 @@
     );
   }
 
-  @override
-  void dispose() {
-    _plantTypeController.dispose();
-    _pulseController.dispose();
-    _fadeController.dispose();
-    // _audioRecorder.dispose(); // Temporariamente desabilitado
-    super.dispose();
-  }
-
-  Future<void> _requestPermissions() async {
-    await Permission.microphone.request();
-    await Permission.camera.request();
-    await Permission.storage.request();
-  }
-
-  Future getImage(ImageSource source) async {
-    await _requestPermissions();
-    final pickedFile = await picker.pickImage(
-      source: source,
-      maxWidth: 1024,
-      maxHeight: 1024,
-      imageQuality: 85,
-    );
-
-    setState(() {
-      if (pickedFile != null) {
-        _image = File(pickedFile.path);
-        _diagnosisResult = null;
-        _error = null;
-        _analysisMode = 'image';
-      }
-    });
-  }
-
-  Future<void> _startRecording() async {
-    // Funcionalidade de áudio temporariamente desabilitada
-    ScaffoldMessenger.of(context).showSnackBar(
-      const SnackBar(
-        content: Text('Funcionalidade de áudio em desenvolvimento'),
-        backgroundColor: Colors.orange,
-      ),
-    );
-=======
   Future<void> _pickImage() async {
     final picker = ImagePicker();
     
@@ -132,22 +83,63 @@
         await tempFile.writeAsBytes(bytes);
         
         setState(() {
-          _imageFile = tempFile;
+          _image = tempFile;
           _diagnosisResult = null;
           _error = null;
-          _isFromCamera = false;
         });
       } else {
          // Para mobile, usar o arquivo diretamente
          setState(() {
-           _imageFile = File(pickedFile!.path);
+           _image = File(pickedFile!.path);
            _diagnosisResult = null;
            _error = null;
-           _isFromCamera = false;
          });
        }
     }
->>>>>>> b3d4c04f
+  }
+
+  @override
+  void dispose() {
+    _plantTypeController.dispose();
+    _pulseController.dispose();
+    _fadeController.dispose();
+    // _audioRecorder.dispose(); // Temporariamente desabilitado
+    super.dispose();
+  }
+
+  Future<void> _requestPermissions() async {
+    await Permission.microphone.request();
+    await Permission.camera.request();
+    await Permission.storage.request();
+  }
+
+  Future getImage(ImageSource source) async {
+    await _requestPermissions();
+    final pickedFile = await picker.pickImage(
+      source: source,
+      maxWidth: 1024,
+      maxHeight: 1024,
+      imageQuality: 85,
+    );
+
+    setState(() {
+      if (pickedFile != null) {
+        _image = File(pickedFile.path);
+        _diagnosisResult = null;
+        _error = null;
+        _analysisMode = 'image';
+      }
+    });
+  }
+
+  Future<void> _startRecording() async {
+    // Funcionalidade de áudio temporariamente desabilitada
+    ScaffoldMessenger.of(context).showSnackBar(
+      const SnackBar(
+        content: Text('Funcionalidade de áudio em desenvolvimento'),
+        backgroundColor: Colors.orange,
+      ),
+    );
   }
 
   Future<void> _stopRecording() async {
