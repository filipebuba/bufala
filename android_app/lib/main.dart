--- conflicted
+++ resolved
@@ -11,12 +11,8 @@
 import 'screens/home_screen.dart';
 import 'screens/settings_screen.dart';
 import 'screens/smart_agriculture_screen.dart';
-<<<<<<< HEAD
-=======
 import 'screens/agriculture_family_screen.dart';
 import 'screens/agriculture_navigation_screen.dart';
-import 'screens/voice_guide_navigation_screen.dart';
->>>>>>> d03e3c4e0ea1949f3f8744dc77d9bbd6eb6e46fa
 import 'screens/voiceguide_accessibility_screen.dart';
 import 'services/gemma3_backend_service.dart';
 import 'services/language_service.dart';
@@ -163,13 +159,8 @@
   final List<Widget> _screens = [
     const HomeScreen(),
     const EducationScreen(),
-<<<<<<< HEAD
-    const SmartAgricultureScreen(),
-    const VoiceGuideAccessibilityScreen(),
-=======
     const AgricultureNavigationScreen(), // Navegação de agricultura unificada
     const VoiceGuideAccessibilityScreen(), // Tela de acessibilidade
->>>>>>> d03e3c4e0ea1949f3f8744dc77d9bbd6eb6e46fa
     const SettingsScreen(),
   ];
 
@@ -204,11 +195,7 @@
             ),
             BottomNavigationBarItem(
               icon: Icon(Icons.accessibility_new),
-<<<<<<< HEAD
-              label: 'VoiceGuide IA',
-=======
               label: 'Acessibilidade',
->>>>>>> d03e3c4e0ea1949f3f8744dc77d9bbd6eb6e46fa
             ),
             BottomNavigationBarItem(
               icon: Icon(Icons.settings),
